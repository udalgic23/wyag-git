--- conflicted
+++ resolved
@@ -129,15 +129,11 @@
 
     return repo
 
-
-<<<<<<< HEAD
 argsp = argsubparsers.add_parser("init", help="Initialize a new empty repository.")
 argsp.add_argument("path", metavar="directory", nargs="?", default=".", help="Where to create the repository.")
 
 def cmd_init(args):
     repo_create(args.path)
-=======
->>>>>>> f543ae25
 
 
 
